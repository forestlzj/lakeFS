// This file is safe to edit. Once it exists it will not be overwritten

package restapi

import (
	"crypto/tls"
	"net/http"

	"github.com/go-openapi/errors"
	"github.com/go-openapi/runtime"
	"github.com/go-openapi/runtime/middleware"

	"github.com/treeverse/lakefs/api/gen/models"
	"github.com/treeverse/lakefs/api/gen/restapi/operations"
	"github.com/treeverse/lakefs/api/gen/restapi/operations/branches"
	"github.com/treeverse/lakefs/api/gen/restapi/operations/commits"
	"github.com/treeverse/lakefs/api/gen/restapi/operations/objects"
	"github.com/treeverse/lakefs/api/gen/restapi/operations/repositories"
)

//go:generate swagger generate server --target ../../gen --name Lakefs --spec ../../../swagger.yml --principal models.User --exclude-main

func configureFlags(api *operations.LakefsAPI) {
	// api.CommandLineOptionsGroups = []swag.CommandLineOptionsGroup{ ... }
}

func configureAPI(api *operations.LakefsAPI) http.Handler {
	// configure the api here
	api.ServeError = errors.ServeError

	// Set your custom logger if needed. Default one is log.Printf
	// Expected interface func(string, ...interface{})
	//
	// Example:
	// api.Logger = log.Printf

	api.JSONConsumer = runtime.JSONConsumer()
	api.MultipartformConsumer = runtime.DiscardConsumer

	api.BinProducer = runtime.ByteStreamProducer()
	api.JSONProducer = runtime.JSONProducer()

	// Applies when the Authorization header is set with the Basic scheme
	if api.BasicAuthAuth == nil {
		api.BasicAuthAuth = func(user string, pass string) (*models.User, error) {
			return nil, errors.NotImplemented("basic auth  (basic_auth) has not yet been implemented")
		}
	}

	// Set your custom authorizer if needed. Default one is security.Authorized()
	// Expected interface runtime.Authorizer
	//
	// Example:
	// api.APIAuthorizer = security.Authorized()
	if api.CommitsCommitHandler == nil {
		api.CommitsCommitHandler = commits.CommitHandlerFunc(func(params commits.CommitParams, principal *models.User) middleware.Responder {
			return middleware.NotImplemented("operation commits.Commit has not yet been implemented")
		})
	}
	if api.BranchesCreateBranchHandler == nil {
		api.BranchesCreateBranchHandler = branches.CreateBranchHandlerFunc(func(params branches.CreateBranchParams, principal *models.User) middleware.Responder {
			return middleware.NotImplemented("operation branches.CreateBranch has not yet been implemented")
		})
	}
	if api.RepositoriesCreateRepositoryHandler == nil {
		api.RepositoriesCreateRepositoryHandler = repositories.CreateRepositoryHandlerFunc(func(params repositories.CreateRepositoryParams, principal *models.User) middleware.Responder {
			return middleware.NotImplemented("operation repositories.CreateRepository has not yet been implemented")
		})
	}
	if api.BranchesDeleteBranchHandler == nil {
		api.BranchesDeleteBranchHandler = branches.DeleteBranchHandlerFunc(func(params branches.DeleteBranchParams, principal *models.User) middleware.Responder {
			return middleware.NotImplemented("operation branches.DeleteBranch has not yet been implemented")
		})
	}
	if api.ObjectsDeleteObjectHandler == nil {
		api.ObjectsDeleteObjectHandler = objects.DeleteObjectHandlerFunc(func(params objects.DeleteObjectParams, principal *models.User) middleware.Responder {
			return middleware.NotImplemented("operation objects.DeleteObject has not yet been implemented")
		})
	}
	if api.RepositoriesDeleteRepositoryHandler == nil {
		api.RepositoriesDeleteRepositoryHandler = repositories.DeleteRepositoryHandlerFunc(func(params repositories.DeleteRepositoryParams, principal *models.User) middleware.Responder {
			return middleware.NotImplemented("operation repositories.DeleteRepository has not yet been implemented")
		})
	}
	if api.BranchesDiffBranchHandler == nil {
		api.BranchesDiffBranchHandler = branches.DiffBranchHandlerFunc(func(params branches.DiffBranchParams, principal *models.User) middleware.Responder {
			return middleware.NotImplemented("operation branches.DiffBranch has not yet been implemented")
		})
	}
	if api.BranchesDiffBranchesHandler == nil {
		api.BranchesDiffBranchesHandler = branches.DiffBranchesHandlerFunc(func(params branches.DiffBranchesParams, principal *models.User) middleware.Responder {
			return middleware.NotImplemented("operation branches.DiffBranches has not yet been implemented")
		})
	}
	if api.BranchesGetBranchHandler == nil {
		api.BranchesGetBranchHandler = branches.GetBranchHandlerFunc(func(params branches.GetBranchParams, principal *models.User) middleware.Responder {
			return middleware.NotImplemented("operation branches.GetBranch has not yet been implemented")
		})
	}
	if api.CommitsGetBranchCommitLogHandler == nil {
		api.CommitsGetBranchCommitLogHandler = commits.GetBranchCommitLogHandlerFunc(func(params commits.GetBranchCommitLogParams, principal *models.User) middleware.Responder {
			return middleware.NotImplemented("operation commits.GetBranchCommitLog has not yet been implemented")
		})
	}
	if api.CommitsGetCommitHandler == nil {
		api.CommitsGetCommitHandler = commits.GetCommitHandlerFunc(func(params commits.GetCommitParams, principal *models.User) middleware.Responder {
			return middleware.NotImplemented("operation commits.GetCommit has not yet been implemented")
		})
	}
	if api.ObjectsGetObjectHandler == nil {
		api.ObjectsGetObjectHandler = objects.GetObjectHandlerFunc(func(params objects.GetObjectParams, principal *models.User) middleware.Responder {
			return middleware.NotImplemented("operation objects.GetObject has not yet been implemented")
		})
	}
	if api.RepositoriesGetRepositoryHandler == nil {
		api.RepositoriesGetRepositoryHandler = repositories.GetRepositoryHandlerFunc(func(params repositories.GetRepositoryParams, principal *models.User) middleware.Responder {
			return middleware.NotImplemented("operation repositories.GetRepository has not yet been implemented")
		})
	}
	if api.BranchesListBranchesHandler == nil {
		api.BranchesListBranchesHandler = branches.ListBranchesHandlerFunc(func(params branches.ListBranchesParams, principal *models.User) middleware.Responder {
			return middleware.NotImplemented("operation branches.ListBranches has not yet been implemented")
		})
	}
	if api.ObjectsListObjectsHandler == nil {
		api.ObjectsListObjectsHandler = objects.ListObjectsHandlerFunc(func(params objects.ListObjectsParams, principal *models.User) middleware.Responder {
			return middleware.NotImplemented("operation objects.ListObjects has not yet been implemented")
		})
	}
	if api.RepositoriesListRepositoriesHandler == nil {
		api.RepositoriesListRepositoriesHandler = repositories.ListRepositoriesHandlerFunc(func(params repositories.ListRepositoriesParams, principal *models.User) middleware.Responder {
			return middleware.NotImplemented("operation repositories.ListRepositories has not yet been implemented")
		})
	}
<<<<<<< HEAD
	if api.BranchesRevertBranchHandler == nil {
		api.BranchesRevertBranchHandler = branches.RevertBranchHandlerFunc(func(params branches.RevertBranchParams, principal *models.User) middleware.Responder {
			return middleware.NotImplemented("operation branches.RevertBranch has not yet been implemented")
=======
	if api.ObjectsStatObjectHandler == nil {
		api.ObjectsStatObjectHandler = objects.StatObjectHandlerFunc(func(params objects.StatObjectParams, principal *models.User) middleware.Responder {
			return middleware.NotImplemented("operation objects.StatObject has not yet been implemented")
		})
	}
	if api.ObjectsUploadObjectHandler == nil {
		api.ObjectsUploadObjectHandler = objects.UploadObjectHandlerFunc(func(params objects.UploadObjectParams, principal *models.User) middleware.Responder {
			return middleware.NotImplemented("operation objects.UploadObject has not yet been implemented")
>>>>>>> 60b41903
		})
	}

	api.PreServerShutdown = func() {}

	api.ServerShutdown = func() {}

	return setupGlobalMiddleware(api.Serve(setupMiddlewares))
}

// The TLS configuration before HTTPS server starts.
func configureTLS(tlsConfig *tls.Config) {
	// Make all necessary changes to the TLS configuration here.
}

// As soon as server is initialized but not run yet, this function will be called.
// If you need to modify a config, store server instance to stop it individually later, this is the place.
// This function can be called multiple times, depending on the number of serving schemes.
// scheme value will be set accordingly: "http", "https" or "unix"
func configureServer(s *http.Server, scheme, addr string) {
}

// The middleware configuration is for the handler executors. These do not apply to the swagger.json document.
// The middleware executes after routing but before authentication, binding and validation
func setupMiddlewares(handler http.Handler) http.Handler {
	return handler
}

// The middleware configuration happens before anything, this middleware also applies to serving the swagger.json document.
// So this is a good place to plug in a panic handling middleware, logging and metrics
func setupGlobalMiddleware(handler http.Handler) http.Handler {
	return handler
}<|MERGE_RESOLUTION|>--- conflicted
+++ resolved
@@ -132,11 +132,6 @@
 			return middleware.NotImplemented("operation repositories.ListRepositories has not yet been implemented")
 		})
 	}
-<<<<<<< HEAD
-	if api.BranchesRevertBranchHandler == nil {
-		api.BranchesRevertBranchHandler = branches.RevertBranchHandlerFunc(func(params branches.RevertBranchParams, principal *models.User) middleware.Responder {
-			return middleware.NotImplemented("operation branches.RevertBranch has not yet been implemented")
-=======
 	if api.ObjectsStatObjectHandler == nil {
 		api.ObjectsStatObjectHandler = objects.StatObjectHandlerFunc(func(params objects.StatObjectParams, principal *models.User) middleware.Responder {
 			return middleware.NotImplemented("operation objects.StatObject has not yet been implemented")
@@ -145,7 +140,11 @@
 	if api.ObjectsUploadObjectHandler == nil {
 		api.ObjectsUploadObjectHandler = objects.UploadObjectHandlerFunc(func(params objects.UploadObjectParams, principal *models.User) middleware.Responder {
 			return middleware.NotImplemented("operation objects.UploadObject has not yet been implemented")
->>>>>>> 60b41903
+		})
+	}
+	if api.BranchesRevertBranchHandler == nil {
+		api.BranchesRevertBranchHandler = branches.RevertBranchHandlerFunc(func(params branches.RevertBranchParams, principal *models.User) middleware.Responder {
+			return middleware.NotImplemented("operation branches.RevertBranch has not yet been implemented")
 		})
 	}
 
